import { Authz } from '@ixo/oracles-chain-client/react';
import { useMutation, useQuery } from '@tanstack/react-query';
import MatrixReactSdkClient from '../../matrix/matrix-client.js';

<<<<<<< HEAD
import { type LanguageCode, type VoiceName } from '@ixo/matrix';
=======
>>>>>>> b2927587
import { type IOpenIDToken, type MatrixClient } from 'matrix-js-sdk';
import { useMemo } from 'react';
import { useOraclesConfig } from '../../hooks/use-oracles-config.js';
import { useOraclesContext } from '../../providers/oracles-provider/oracles-context.js';
import createCallMxEvent from './helpers/create-call-mx-event.js';
import { type ToastFn, useLiveKitAgent } from './livekit/use-livekit-agent.js';

export const useLiveAgent = (
  oracleDid: string,
  mxClient: MatrixClient,
  openIdToken: IOpenIDToken,
  toastAlert?: ToastFn,
  overrides?: {
    baseUrl?: string;
  },
) => {
  const { wallet, authedRequest } = useOraclesContext();

  const { config } = useOraclesConfig(oracleDid, {
    baseUrl: overrides?.baseUrl,
  });
  const matrixClientRef = useMemo(
    () =>
      new MatrixReactSdkClient({
        userAccessToken: wallet?.matrix.accessToken ?? '',
      }),
    [wallet?.matrix.accessToken],
  );

  const { data: authzConfig } = useQuery({
    queryKey: ['authz-config', oracleDid],
    queryFn: async () => {
      const config = await Authz.getOracleAuthZConfig({
        oracleDid,
        granterAddress: wallet?.address ?? '',
      });
      return config;
    },
    enabled: Boolean(wallet?.address),
  });

  const { data: oracleRoomId } = useQuery({
    queryKey: ['oracle-room-id', authzConfig?.granteeAddress],
    queryFn: async () => {
      const roomId = await matrixClientRef.getOracleRoomId({
        userDid: wallet?.did ?? '',
        oracleDid: `did:ixo:${authzConfig?.granteeAddress}`,
      });
      return roomId;
    },
    enabled: Boolean(
      wallet?.did && authzConfig?.granteeAddress && wallet.matrix.accessToken,
    ),
  });

  const { startCall, ...liveKitAgent } = useLiveKitAgent(
    openIdToken,
    oracleDid,
    toastAlert,
    overrides,
  );
  const { mutateAsync: callAgent, isPending: isCalling } = useMutation({
    mutationFn: async ({
      callType,
      sessionId,
      userDid,
      agentVoice,
      language,
    }: {
      callType: 'audio' | 'video';
      sessionId: string;
      userDid: string;
      agentVoice: VoiceName;
      language: LanguageCode;
    }) => {
      if (!oracleRoomId || !userDid) {
        throw new Error('Oracle room ID or user DID not found');
      }
      const { callId, encryptionKey } = await createCallMxEvent({
        oracleAccountDid: `did:ixo:${authzConfig?.granteeAddress}`,
        mxClient,
        roomId: oracleRoomId,
        callType,
        sessionId,
        userDid,
        agentVoice,
        language,
      });

<<<<<<< HEAD
      await authedRequest(`${config.apiUrl}/calls/${callId}/sync`, 'POST', {
        openIdToken: openIdToken.access_token,
      });
=======
      await authedRequest(
        `${overrides?.baseUrl ?? config.apiUrl}/calls/${callId}/sync`,
        'POST',
        {
          openIdToken: openIdToken.access_token,
        },
      );
>>>>>>> b2927587

      await startCall({
        callId,
        encryptionKey,
      });
      return { callId, encryptionKey };
    },
  });

  return {
    ...liveKitAgent,
    isCalling,
    callAgent,
  };
};<|MERGE_RESOLUTION|>--- conflicted
+++ resolved
@@ -2,10 +2,7 @@
 import { useMutation, useQuery } from '@tanstack/react-query';
 import MatrixReactSdkClient from '../../matrix/matrix-client.js';
 
-<<<<<<< HEAD
 import { type LanguageCode, type VoiceName } from '@ixo/matrix';
-=======
->>>>>>> b2927587
 import { type IOpenIDToken, type MatrixClient } from 'matrix-js-sdk';
 import { useMemo } from 'react';
 import { useOraclesConfig } from '../../hooks/use-oracles-config.js';
@@ -95,11 +92,7 @@
         language,
       });
 
-<<<<<<< HEAD
-      await authedRequest(`${config.apiUrl}/calls/${callId}/sync`, 'POST', {
-        openIdToken: openIdToken.access_token,
-      });
-=======
+
       await authedRequest(
         `${overrides?.baseUrl ?? config.apiUrl}/calls/${callId}/sync`,
         'POST',
@@ -107,7 +100,6 @@
           openIdToken: openIdToken.access_token,
         },
       );
->>>>>>> b2927587
 
       await startCall({
         callId,
